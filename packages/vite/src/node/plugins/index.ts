--- conflicted
+++ resolved
@@ -50,24 +50,9 @@
     modulePreload !== false && modulePreload.polyfill
       ? modulePreloadPolyfillPlugin(config)
       : null,
-<<<<<<< HEAD
-    resolvePlugin({
-      ...config.resolve,
-      root: config.root,
-      isProduction: config.isProduction,
-      isBuild,
-      packageCache: config.packageCache,
-      ssrConfig: config.ssr,
-      asSrc: true,
-      fsUtils: getFsUtils(config),
-      shouldExternalize:
-        isBuild && config.build.ssr
-          ? (id, importer) => shouldExternalizeForSSR(id, importer, config)
-          : undefined,
-    }),
-=======
     resolvePlugin(
       {
+        ...config.resolve,
         root: config.root,
         isProduction: config.isProduction,
         isBuild,
@@ -75,9 +60,6 @@
         ssrConfig: config.ssr,
         asSrc: true,
         fsUtils: getFsUtils(config),
-        getDepsOptimizer: isBuild
-          ? undefined
-          : (ssr: boolean) => getDepsOptimizer(config, ssr),
         shouldExternalize:
           isBuild && config.build.ssr
             ? (id, importer) => shouldExternalizeForSSR(id, importer, config)
@@ -85,7 +67,6 @@
       },
       config.environments,
     ),
->>>>>>> 0bec1b91
     htmlInlineProxyPlugin(config),
     cssPlugin(config),
     config.esbuild !== false ? esbuildPlugin(config) : null,
